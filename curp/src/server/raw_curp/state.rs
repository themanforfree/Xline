use std::{
    collections::{HashMap, HashSet},
    ops::{Deref, DerefMut},
    sync::Arc,
};

use dashmap::{
    mapref::one::{Ref, RefMut},
    DashMap,
};
use madsim::rand::{thread_rng, Rng};
use tracing::debug;

use super::Role;
use crate::{members::ServerId, LogIndex};

/// Curp state
#[derive(Debug)]
pub(super) struct State {
    /* persisted state */
    /// Current term
    pub(super) term: u64,
    /// Candidate id that received vote in current term
    pub(super) voted_for: Option<ServerId>,

    /* volatile state */
    /// Role of the server
    pub(super) role: Role,
    /// Cached id of the leader.
    pub(super) leader_id: Option<ServerId>,

    /// Randomized follower timeout ticks
    pub(super) follower_timeout_ticks: u8,
    /// Randomized candidate timeout ticks
    pub(super) candidate_timeout_ticks: u8,

    /// Base of follower timeout ticks
    follower_timeout_ticks_base: u8,
    /// Base of candidate timeout ticks
    candidate_timeout_ticks_base: u8,
}

/// Additional state for the candidate, all volatile
#[derive(Debug)]
pub(super) struct CandidateState<C> {
    /// Collected speculative pools, used for recovery
    pub(super) sps: HashMap<ServerId, Vec<Arc<C>>>,
    /// config in current cluster
    pub(super) config: MajorityConfig,
    /// Votes received in the election
    pub(super) votes_received: HashMap<ServerId, bool>,
}

/// Status of a follower
<<<<<<< HEAD
#[derive(Debug)]
=======
#[derive(Debug, Copy, Clone)]
>>>>>>> b13c21cc
pub(super) struct FollowerStatus {
    /// Index of the next log entry to send to that follower
    pub(super) next_index: LogIndex,
    /// Index of highest log entry known to be replicated on that follower
    pub(super) match_index: LogIndex,
}

impl FollowerStatus {
    /// Create a `FollowerStatus`
    pub(super) fn new(next_index: LogIndex, match_index: LogIndex) -> Self {
        Self {
            next_index,
            match_index,
        }
    }
}

/// Additional state for the leader, all volatile
#[derive(Debug)]
pub(super) struct LeaderState {
    /// For each server, the leader maintains its status
    statuses: DashMap<ServerId, FollowerStatus>,
}

impl State {
    /// Create a new `State`
    pub(super) fn new(
        term: u64,
        voted_for: Option<ServerId>,
        role: Role,
        leader_id: Option<ServerId>,
        follower_timeout_ticks: u8,
        candidate_timeout_ticks: u8,
    ) -> Self {
        let mut st = Self {
            term,
            voted_for,
            role,
            leader_id,
            follower_timeout_ticks,
            candidate_timeout_ticks,
            follower_timeout_ticks_base: follower_timeout_ticks,
            candidate_timeout_ticks_base: candidate_timeout_ticks,
        };
        st.randomize_timeout_ticks();
        st
    }

    /// Randomize `follower_timeout_ticks` and `candidate_timeout_ticks` to reduce vote split possibility
    pub(super) fn randomize_timeout_ticks(&mut self) {
        let mut rng = thread_rng();
        self.follower_timeout_ticks =
            rng.gen_range(self.follower_timeout_ticks_base..(self.follower_timeout_ticks_base * 2));
        self.candidate_timeout_ticks = rng
            .gen_range(self.candidate_timeout_ticks_base..(self.candidate_timeout_ticks_base * 2));
    }
}

impl LeaderState {
    /// Create a `LeaderState`
    pub(super) fn new(others: &[ServerId]) -> Self {
        Self {
            statuses: others
                .iter()
<<<<<<< HEAD
                .map(|id| {
                    (
                        *id,
                        FollowerStatus {
                            next_index: 1,
                            match_index: 0,
                        },
                    )
                })
=======
                .map(|o| (*o, FollowerStatus::new(1, 0)))
>>>>>>> b13c21cc
                .collect(),
        }
    }

<<<<<<< HEAD
    /// Get status for a server
    fn get_status(&self, id: ServerId) -> Ref<'_, u64, FollowerStatus> {
        self.statuses
            .get(&id)
            .unwrap_or_else(|| unreachable!("no status for {id}"))
    }

    /// Get status for a server
    fn get_status_mut(&self, id: ServerId) -> RefMut<'_, u64, FollowerStatus> {
        self.statuses
            .get_mut(&id)
            .unwrap_or_else(|| unreachable!("no status for {id}"))
    }

    /// Check all followers by `f`
    pub(super) fn check_all(&self, f: impl Fn(&FollowerStatus) -> bool) -> bool {
        self.statuses.iter().all(|s| f(s.value()))
=======
    /// Get all status for a server
    pub(super) fn get_all_statuses(&self) -> HashMap<ServerId, FollowerStatus> {
        self.statuses
            .iter()
            .map(|e| (*e.key(), *e.value()))
            .collect()
    }

    /// insert new status for id
    pub(super) fn insert(&self, id: ServerId) {
        _ = self.statuses.insert(id, FollowerStatus::new(1, 0));
    }

    /// Remove a status
    pub(super) fn remove(&self, id: ServerId) {
        _ = self.statuses.remove(&id);
    }

    /// Get status for a server
    fn get_status(&self, id: ServerId) -> Option<Ref<'_, u64, FollowerStatus>> {
        self.statuses.get(&id)
    }

    /// Get mutable status for a server
    fn get_status_mut(&self, id: ServerId) -> Option<RefMut<'_, u64, FollowerStatus>> {
        self.statuses.get_mut(&id)
>>>>>>> b13c21cc
    }

    /// Get `next_index` for server
    pub(super) fn get_next_index(&self, id: ServerId) -> Option<LogIndex> {
        self.get_status(id).map(|s| s.next_index)
    }

    /// Get `match_index` for server
    pub(super) fn get_match_index(&self, id: ServerId) -> Option<LogIndex> {
        self.get_status(id).map(|s| s.match_index)
    }

    /// Update `next_index` for server
    pub(super) fn update_next_index(&self, id: ServerId, index: LogIndex) {
<<<<<<< HEAD
        self.get_status_mut(id).next_index = index;
=======
        let Some(mut status) = self.get_status_mut(id) else {
            return;
        };
        status.next_index = index;
>>>>>>> b13c21cc
    }

    /// Update `match_index` for server, will update `next_index` if possible
    pub(super) fn update_match_index(&self, id: ServerId, index: LogIndex) {
<<<<<<< HEAD
        let mut status = self.get_status_mut(id);
=======
        let Some(mut status) = self.get_status_mut(id) else {
            return;
        };

>>>>>>> b13c21cc
        if status.match_index >= index {
            return;
        }
        status.match_index = index;
        status.next_index = index + 1;
        debug!("follower {id}'s match_index updated to {index}");
    }
}

impl<C> CandidateState<C> {
    /// Create a new `CandidateState`
    pub(super) fn new(voters: impl Iterator<Item = ServerId>) -> Self {
        Self {
            sps: HashMap::new(),
            config: MajorityConfig::new(voters),
            votes_received: HashMap::new(),
        }
    }

    /// Check if the candidate has won the election
    pub(super) fn check_vote(&self) -> VoteResult {
        self.config.check_vote(&self.votes_received)
    }
}

/// Trait for cluster configuration
trait ClusterConfig {
    /// Check if the candidate has won the election
    fn check_vote(&self, votes_received: &HashMap<ServerId, bool>) -> VoteResult;
}

/// `MajorityConfig` is a set of IDs that uses majority quorums to make decisions.
#[derive(Debug, Clone)]
pub(super) struct MajorityConfig {
    /// The voters in the cluster
    voters: HashSet<ServerId>,
}

impl MajorityConfig {
    /// Create a new `MajorityConfig`
    pub(super) fn new(voters: impl Iterator<Item = ServerId>) -> Self {
        Self {
            voters: voters.collect(),
        }
    }

    /// Get voters set
    pub(super) fn voters(&self) -> &HashSet<ServerId> {
        &self.voters
    }

    /// Insert a voter
    pub(super) fn insert(&mut self, id: ServerId) -> bool {
        self.voters.insert(id)
    }

    /// Remove a voter
    pub(super) fn remove(&mut self, id: ServerId) -> bool {
        self.voters.remove(&id)
    }

    /// Check if a voter exists
    pub(super) fn contains(&self, id: ServerId) -> bool {
        self.voters.contains(&id)
    }

    /// Get quorum: the smallest number of servers who must be online for the cluster to work
    fn quorum(&self) -> usize {
        self.voters.len() / 2 + 1
    }
}

impl Deref for MajorityConfig {
    type Target = HashSet<ServerId>;

    fn deref(&self) -> &Self::Target {
        &self.voters
    }
}

impl DerefMut for MajorityConfig {
    fn deref_mut(&mut self) -> &mut Self::Target {
        &mut self.voters
    }
}

impl ClusterConfig for MajorityConfig {
    fn check_vote(&self, votes_received: &HashMap<ServerId, bool>) -> VoteResult {
        if self.voters.is_empty() {
            return VoteResult::Won;
        }

        let mut voted_cnt = 0;
        let mut missing_cnt = 0;
        for id in &self.voters {
            match votes_received.get(id) {
                Some(&true) => voted_cnt += 1,
                None => missing_cnt += 1,
                _ => {}
            }
        }

        let quorum = self.quorum();
        if voted_cnt >= quorum {
            return VoteResult::Won;
        }
        if voted_cnt + missing_cnt >= quorum {
            return VoteResult::Pending;
        }
        VoteResult::Lost
    }
}

/// Result of a vote
#[derive(Debug, PartialEq)]
pub(super) enum VoteResult {
    /// Won the election
    Won,
    /// Pending
    Pending,
    /// Lost the election
    Lost,
}

#[cfg(test)]
mod test {

    use curp_test_utils::test_cmd::TestCommand;

    use super::*;

    #[test]
    fn quorum_should_work() {
        let cst = MajorityConfig::new(0..3);
        assert_eq!(cst.quorum(), 2);

        let cst = MajorityConfig::new(0..4);
        assert_eq!(cst.quorum(), 3);

        let cst = MajorityConfig::new(0..5);
        assert_eq!(cst.quorum(), 3);

        let cst = MajorityConfig::new(0..9);
        assert_eq!(cst.quorum(), 5);

        let cst = MajorityConfig::new(0..10);
        assert_eq!(cst.quorum(), 6);
    }

    #[test]
    fn check_vote_should_return_right_vote_result() {
        let servers = vec![1, 2, 3, 4, 5];
        let mut cst = CandidateState::<TestCommand>::new(servers.into_iter());

        cst.votes_received =
            HashMap::from([(1, true), (2, true), (3, true), (4, false), (5, false)]);
        assert_eq!(cst.check_vote(), VoteResult::Won);

        cst.votes_received =
            HashMap::from([(1, true), (2, true), (3, false), (4, false), (5, false)]);
        assert_eq!(cst.check_vote(), VoteResult::Lost);

        cst.votes_received = HashMap::from([(1, true), (2, true), (3, false), (4, false)]);
        assert_eq!(cst.check_vote(), VoteResult::Pending);
    }
}<|MERGE_RESOLUTION|>--- conflicted
+++ resolved
@@ -52,11 +52,7 @@
 }
 
 /// Status of a follower
-<<<<<<< HEAD
-#[derive(Debug)]
-=======
 #[derive(Debug, Copy, Clone)]
->>>>>>> b13c21cc
 pub(super) struct FollowerStatus {
     /// Index of the next log entry to send to that follower
     pub(super) next_index: LogIndex,
@@ -121,42 +117,11 @@
         Self {
             statuses: others
                 .iter()
-<<<<<<< HEAD
-                .map(|id| {
-                    (
-                        *id,
-                        FollowerStatus {
-                            next_index: 1,
-                            match_index: 0,
-                        },
-                    )
-                })
-=======
                 .map(|o| (*o, FollowerStatus::new(1, 0)))
->>>>>>> b13c21cc
                 .collect(),
         }
     }
 
-<<<<<<< HEAD
-    /// Get status for a server
-    fn get_status(&self, id: ServerId) -> Ref<'_, u64, FollowerStatus> {
-        self.statuses
-            .get(&id)
-            .unwrap_or_else(|| unreachable!("no status for {id}"))
-    }
-
-    /// Get status for a server
-    fn get_status_mut(&self, id: ServerId) -> RefMut<'_, u64, FollowerStatus> {
-        self.statuses
-            .get_mut(&id)
-            .unwrap_or_else(|| unreachable!("no status for {id}"))
-    }
-
-    /// Check all followers by `f`
-    pub(super) fn check_all(&self, f: impl Fn(&FollowerStatus) -> bool) -> bool {
-        self.statuses.iter().all(|s| f(s.value()))
-=======
     /// Get all status for a server
     pub(super) fn get_all_statuses(&self) -> HashMap<ServerId, FollowerStatus> {
         self.statuses
@@ -176,48 +141,42 @@
     }
 
     /// Get status for a server
-    fn get_status(&self, id: ServerId) -> Option<Ref<'_, u64, FollowerStatus>> {
-        self.statuses.get(&id)
-    }
-
-    /// Get mutable status for a server
-    fn get_status_mut(&self, id: ServerId) -> Option<RefMut<'_, u64, FollowerStatus>> {
-        self.statuses.get_mut(&id)
->>>>>>> b13c21cc
+    fn get_status(&self, id: ServerId) -> Ref<'_, u64, FollowerStatus> {
+        self.statuses
+            .get(&id)
+            .unwrap_or_else(|| unreachable!("no status for {id}"))
+    }
+
+    /// Get status for a server
+    fn get_status_mut(&self, id: ServerId) -> RefMut<'_, u64, FollowerStatus> {
+        self.statuses
+            .get_mut(&id)
+            .unwrap_or_else(|| unreachable!("no status for {id}"))
+    }
+
+    /// Check all followers by `f`
+    pub(super) fn check_all(&self, f: impl Fn(&FollowerStatus) -> bool) -> bool {
+        self.statuses.iter().all(|s| f(s.value()))
     }
 
     /// Get `next_index` for server
-    pub(super) fn get_next_index(&self, id: ServerId) -> Option<LogIndex> {
-        self.get_status(id).map(|s| s.next_index)
+    pub(super) fn get_next_index(&self, id: ServerId) -> LogIndex {
+        self.get_status(id).next_index
     }
 
     /// Get `match_index` for server
-    pub(super) fn get_match_index(&self, id: ServerId) -> Option<LogIndex> {
-        self.get_status(id).map(|s| s.match_index)
+    pub(super) fn get_match_index(&self, id: ServerId) -> LogIndex {
+        self.get_status(id).match_index
     }
 
     /// Update `next_index` for server
     pub(super) fn update_next_index(&self, id: ServerId, index: LogIndex) {
-<<<<<<< HEAD
         self.get_status_mut(id).next_index = index;
-=======
-        let Some(mut status) = self.get_status_mut(id) else {
-            return;
-        };
-        status.next_index = index;
->>>>>>> b13c21cc
     }
 
     /// Update `match_index` for server, will update `next_index` if possible
     pub(super) fn update_match_index(&self, id: ServerId, index: LogIndex) {
-<<<<<<< HEAD
         let mut status = self.get_status_mut(id);
-=======
-        let Some(mut status) = self.get_status_mut(id) else {
-            return;
-        };
-
->>>>>>> b13c21cc
         if status.match_index >= index {
             return;
         }
