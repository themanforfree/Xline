--- conflicted
+++ resolved
@@ -41,14 +41,16 @@
     state::{CandidateState, LeaderState, State},
 };
 use super::cmd_worker::CEEventTxApi;
-use crate::rpc::connect::ConnectApiWrapper;
 use crate::{
     cmd::{Command, ProposeId},
     error::ProposeError,
     log_entry::LogEntry,
     members::{ClusterInfo, ServerId},
     role_change::RoleChange,
-    rpc::{ConfChange, ConfChangeEntry, ConfChangeError, ConfChangeType, IdSet, Member, ReadState},
+    rpc::{
+        connect::ConnectApiWrapper, ConfChange, ConfChangeEntry, ConfChangeError, ConfChangeType,
+        IdSet, Member, ReadState,
+    },
     server::{cmd_board::CmdBoardRef, raw_curp::state::VoteResult, spec_pool::SpecPoolRef},
     snapshot::{Snapshot, SnapshotMeta},
     LogIndex,
@@ -256,10 +258,9 @@
         }
 
         self.ctx.sync_events.iter().for_each(|e| {
-            if let Some(next) = self.lst.get_next_index(*e.key()) {
-                if next > log_w.base_index && log_w.has_next_batch(next) {
-                    e.notify(1);
-                }
+            let next = self.lst.get_next_index(*e.key());
+            if next > log_w.base_index && log_w.has_next_batch(next) {
+                e.notify(1);
             }
         });
 
@@ -281,7 +282,6 @@
         )
     }
 
-<<<<<<< HEAD
     /// Handle `shutdown` request
     pub(super) fn handle_shutdown(
         &self,
@@ -296,7 +296,34 @@
         let mut log_w = self.log.write();
 
         let entry = match log_w.push_shutdown(st_r.term, propose_id) {
-=======
+            Ok(entry) => {
+                debug!("{} gets new log[{}]", self.id(), entry.index);
+                entry
+            }
+            Err(e) => {
+                return (info, Err(e.into()));
+            }
+        };
+
+        let index = entry.index;
+        self.ctx.sync_events.iter().for_each(|pair| {
+            let next = self.lst.get_next_index(*pair.key());
+            if next > log_w.base_index && log_w.has_next_batch(next) {
+                pair.notify(1);
+            }
+        });
+
+        // check if commit_index needs to be updated
+        if self.can_update_commit_index_to(&log_w, index, self.term()) && index > log_w.commit_index
+        {
+            log_w.commit_index = index;
+            debug!("{} updates commit index to {index}", self.id());
+            self.apply(&mut *log_w);
+        }
+
+        (info, Ok(()))
+    }
+
     /// Handle `propose_conf_change` request
     pub(super) fn handle_propose_conf_change(
         &self,
@@ -329,7 +356,6 @@
         let mut log_w = self.log.write();
 
         let entry = match log_w.push_conf_change(st_r.term, conf_change) {
->>>>>>> b13c21cc
             Ok(entry) => {
                 debug!("{} gets new log[{}]", self.id(), entry.index);
                 entry
@@ -340,23 +366,11 @@
         };
 
         let index = entry.index;
-<<<<<<< HEAD
-        self.ctx.sync_events.iter().for_each(|(id, event)| {
-            let next = self.lst.get_next_index(*id);
+
+        self.ctx.sync_events.iter().for_each(|pair| {
+            let next = self.lst.get_next_index(*pair.key());
             if next > log_w.base_index && log_w.has_next_batch(next) {
-                event.notify(1);
-=======
-        // if !conflict {
-        //     log_w.last_exe = index;
-        //     self.ctx.cmd_tx.send_sp_exe(entry);
-        // }
-
-        self.ctx.sync_events.iter().for_each(|pair| {
-            if let Some(next) = self.lst.get_next_index(*pair.key()) {
-                if next > log_w.base_index && log_w.has_next_batch(next) {
-                    pair.value().notify(1);
-                }
->>>>>>> b13c21cc
+                pair.value().notify(1);
             }
         });
 
@@ -691,11 +705,8 @@
         sync_events: DashMap<ServerId, Arc<Event>>,
         log_tx: mpsc::UnboundedSender<Arc<LogEntry<C>>>,
         role_change: RC,
-<<<<<<< HEAD
         shutdown_trigger: shutdown::Trigger,
-=======
         connects: DashMap<ServerId, ConnectApiWrapper>,
->>>>>>> b13c21cc
     ) -> Self {
         let (change_tx, change_rx) = flume::bounded(128);
         let raw_curp = Self {
@@ -752,11 +763,8 @@
         entries: Vec<LogEntry<C>>,
         last_applied: LogIndex,
         role_change: RC,
-<<<<<<< HEAD
         shutdown_trigger: shutdown::Trigger,
-=======
         connects: DashMap<ServerId, ConnectApiWrapper>,
->>>>>>> b13c21cc
     ) -> Self {
         let raw_curp = Self::new(
             cluster_info,
@@ -769,11 +777,8 @@
             sync_event,
             log_tx,
             role_change,
-<<<<<<< HEAD
             shutdown_trigger,
-=======
             connects,
->>>>>>> b13c21cc
         );
 
         if let Some((term, server_id)) = voted_for {
@@ -802,18 +807,16 @@
     }
 
     /// Get `append_entries` request for `follower_id` that contains the latest log entries
-    pub(super) fn sync(&self, follower_id: ServerId) -> Result<SyncAction<C>, ()> {
+    pub(super) fn sync(&self, follower_id: ServerId) -> Option<SyncAction<C>> {
         let term = {
             let lst_r = self.st.read();
             if lst_r.role != Role::Leader {
-                return Err(());
+                return None;
             }
             lst_r.term
         };
 
-        let Some(next_index) = self.lst.get_next_index(follower_id) else {
-            return Err(());
-        };
+        let next_index = self.lst.get_next_index(follower_id);
         let log_r = self.log.read();
         if next_index <= log_r.base_index {
             // the log has already been compacted
@@ -827,7 +830,7 @@
             // the leader will take a snapshot itself every time `sync` is called in effort to
             // calibrate it. Since taking a snapshot will block the leader's execute workers, we should
             // not take snapshot so often. A better solution would be to keep a snapshot cache.
-            Ok(SyncAction::Snapshot(self.ctx.cmd_tx.send_snapshot(
+            Some(SyncAction::Snapshot(self.ctx.cmd_tx.send_snapshot(
                 SnapshotMeta {
                     last_included_index: entry.index,
                     last_included_term: entry.term,
@@ -844,7 +847,7 @@
                 leader_commit: log_r.commit_index,
                 entries,
             };
-            Ok(SyncAction::AppendEntries(ae))
+            Some(SyncAction::AppendEntries(ae))
         }
     }
 
@@ -900,7 +903,6 @@
         )
     }
 
-<<<<<<< HEAD
     /// Enter shutdown state
     pub(super) fn enter_shutdown(&self) {
         self.shutdown_trigger.cluster_shutdown();
@@ -910,6 +912,11 @@
     /// Check if the cluster is shutting down
     pub(super) fn is_shutdown(&self) -> bool {
         !matches!(self.shutdown_trigger.state(), Signal::Running)
+    }
+
+    /// Get a shutdown trigger
+    pub(super) fn shutdown_trigger(&self) -> &shutdown::Trigger {
+        &self.shutdown_trigger
     }
 
     /// Get a shutdown listener
@@ -922,7 +929,8 @@
         let log_r = self.log.read();
         let leader_commit_index = log_r.commit_index;
         self.lst.check_all(|f| f.match_index == leader_commit_index)
-=======
+    }
+
     /// Apply conf changes and return true if self node is removed
     pub(super) async fn apply_conf_change(
         &self,
@@ -966,7 +974,6 @@
             .unwrap_or_else(|| unreachable!("server id {id} not found"))
             .value()
             .clone()
->>>>>>> b13c21cc
     }
 }
 
@@ -1080,7 +1087,7 @@
             .cluster_info
             .peers_ids()
             .into_iter()
-            .filter(|&id| self.lst.get_match_index(id).is_some_and(|m| m >= i))
+            .filter(|&id| self.lst.get_match_index(id) >= i)
             .count()
             .numeric_cast();
         replicated_cnt + 1 >= self.quorum()
