use std::time::Instant;

use curp_test_utils::{
    mock_role_change,
    test_cmd::{next_id, TestCommand},
};
use test_macros::abort_on_panic;
use tokio::{sync::oneshot, time::sleep};
use tracing_test::traced_test;
use utils::config::{
    default_candidate_timeout_ticks, default_follower_timeout_ticks, default_heartbeat_interval,
    CurpConfigBuilder,
};

use super::*;
use crate::rpc::connect::MockConnectApi;
use crate::{
    server::{
        cmd_board::CommandBoard,
        cmd_worker::{CEEventTxApi, MockCEEventTxApi},
        raw_curp::UncommittedPool,
        spec_pool::SpeculativePool,
    },
    LogIndex,
};

// Hooks for tests
impl<C: 'static + Command, RC: RoleChange + 'static> RawCurp<C, RC> {
    fn role(&self) -> Role {
        self.st.read().role
    }

    fn contains(&self, id: ServerId) -> bool {
        self.cluster().get_members().contains_key(&id)
            && self.ctx.sync_events.contains_key(&id)
            && self.lst.get_all_statuses().contains_key(&id)
            && self.cst.lock().config.voters().contains(&id)
    }

    pub(crate) fn commit_index(&self) -> LogIndex {
        self.log.read().commit_index
    }

    pub(crate) fn new_test<Tx: CEEventTxApi<C>>(n: u64, exe_tx: Tx, role_change: RC) -> Self {
        let all_members: HashMap<String, String> =
            (0..n).map(|i| (format!("S{i}"), format!("S{i}"))).collect();
        let cluster_info = Arc::new(ClusterInfo::new(all_members, "S0"));
        let cmd_board = Arc::new(RwLock::new(CommandBoard::new()));
        let spec_pool = Arc::new(Mutex::new(SpeculativePool::new()));
        let uncommitted_pool = Arc::new(Mutex::new(UncommittedPool::new()));
        let (log_tx, log_rx) = mpsc::unbounded_channel();
        // prevent the channel from being closed
        std::mem::forget(log_rx);
        let sync_events = cluster_info
            .peers_ids()
            .into_iter()
            .map(|id| (id, Arc::new(Event::new())))
            .collect();
        let connects = cluster_info
            .peers_ids()
            .into_iter()
            .map(|id| {
                (
                    id,
                    ConnectApiWrapper::new_from_arc(Arc::new(MockConnectApi::new())),
                )
            })
            .collect();
        let curp_config = CurpConfigBuilder::default()
            .log_entries_cap(10)
            .build()
            .unwrap();
        let (shutdown_trigger, _) = shutdown::channel();

        Self::new(
            cluster_info,
            true,
            cmd_board,
            spec_pool,
            uncommitted_pool,
            Arc::new(curp_config),
            Arc::new(exe_tx),
            sync_events,
            log_tx,
            role_change,
<<<<<<< HEAD
            shutdown_trigger,
=======
            connects,
>>>>>>> b13c21cc
        )
    }

    /// Add a new cmd to the log, will return log entry index
    pub(crate) fn push_cmd(&self, cmd: Arc<C>) -> LogIndex {
        let st_r = self.st.read();
        let mut log_w = self.log.write();
        log_w.push_cmd(st_r.term, cmd).unwrap().index
    }
}

/*************** tests for propose **************/
#[traced_test]
#[test]
fn leader_handle_propose_will_succeed() {
    let curp = {
        let mut exe_tx = MockCEEventTxApi::<TestCommand>::default();
        exe_tx.expect_send_sp_exe().returning(|_| {});
        RawCurp::new_test(3, exe_tx, mock_role_change())
    };
    let cmd = Arc::new(TestCommand::default());
    let ((leader_id, term), result) = curp.handle_propose(cmd);
    assert_eq!(leader_id, Some(curp.id().clone()));
    assert_eq!(term, 0);
    assert!(matches!(result, Ok(true)));
}

#[traced_test]
#[test]
fn leader_handle_propose_will_reject_conflicted() {
    let curp = {
        let mut exe_tx = MockCEEventTxApi::<TestCommand>::default();
        exe_tx.expect_send_sp_exe().returning(|_| {});
        RawCurp::new_test(3, exe_tx, mock_role_change())
    };

    let cmd1 = Arc::new(TestCommand::new_put(vec![1], 0));
    let ((leader_id, term), result) = curp.handle_propose(cmd1);
    assert_eq!(leader_id, Some(curp.id().clone()));
    assert_eq!(term, 0);
    assert!(matches!(result, Ok(true)));

    let cmd2 = Arc::new(TestCommand::new_put(vec![1, 2], 1));
    let ((leader_id, term), result) = curp.handle_propose(cmd2);
    assert_eq!(leader_id, Some(curp.id().clone()));
    assert_eq!(term, 0);
    assert!(matches!(result, Err(ProposeError::KeyConflict)));

    // leader will also reject cmds that conflict un-synced cmds
    let cmd3 = Arc::new(TestCommand::new_put(vec![2], 1));
    let ((leader_id, term), result) = curp.handle_propose(cmd3);
    assert_eq!(leader_id, Some(curp.id().clone()));
    assert_eq!(term, 0);
    assert!(matches!(result, Err(ProposeError::KeyConflict)));
}

#[traced_test]
#[test]
fn leader_handle_propose_will_reject_duplicated() {
    let curp = {
        let mut exe_tx = MockCEEventTxApi::<TestCommand>::default();
        exe_tx.expect_send_sp_exe().returning(|_| {});
        RawCurp::new_test(3, exe_tx, mock_role_change())
    };
    let cmd = Arc::new(TestCommand::default());
    let ((leader_id, term), result) = curp.handle_propose(Arc::clone(&cmd));
    assert_eq!(leader_id, Some(curp.id().clone()));
    assert_eq!(term, 0);
    assert!(matches!(result, Ok(true)));

    let ((leader_id, term), result) = curp.handle_propose(cmd);
    assert_eq!(leader_id, Some(curp.id().clone()));
    assert_eq!(term, 0);
    assert!(matches!(result, Err(ProposeError::Duplicated)));
}

#[traced_test]
#[test]
fn follower_handle_propose_will_succeed() {
    let curp = {
        let mut exe_tx = MockCEEventTxApi::<TestCommand>::default();
        exe_tx
            .expect_send_reset()
            .returning(|_| oneshot::channel().1);
        Arc::new(RawCurp::new_test(3, exe_tx, mock_role_change()))
    };
    curp.update_to_term_and_become_follower(&mut *curp.st.write(), 1);
    let cmd = Arc::new(TestCommand::new_get(vec![1]));
    let ((leader_id, term), result) = curp.handle_propose(cmd);
    assert_eq!(leader_id, None);
    assert_eq!(term, 1);
    assert!(matches!(result, Ok(false)));
}

#[traced_test]
#[test]
fn follower_handle_propose_will_reject_conflicted() {
    let curp = {
        let mut exe_tx = MockCEEventTxApi::<TestCommand>::default();
        exe_tx
            .expect_send_reset()
            .returning(|_| oneshot::channel().1);
        Arc::new(RawCurp::new_test(3, exe_tx, mock_role_change()))
    };
    curp.update_to_term_and_become_follower(&mut *curp.st.write(), 1);

    let cmd1 = Arc::new(TestCommand::new_get(vec![1]));
    let ((leader_id, term), result) = curp.handle_propose(cmd1);
    assert_eq!(leader_id, None);
    assert_eq!(term, 1);
    assert!(matches!(result, Ok(false)));

    let cmd2 = Arc::new(TestCommand::new_get(vec![1]));
    let ((leader_id, term), result) = curp.handle_propose(cmd2);
    assert_eq!(leader_id, None);
    assert_eq!(term, 1);
    assert!(matches!(result, Err(ProposeError::KeyConflict)));
}

/*************** tests for append_entries(heartbeat) **************/

#[traced_test]
#[test]
fn heartbeat_will_calibrate_term() {
    let curp = {
        let mut exe_tx = MockCEEventTxApi::<TestCommand>::default();
        exe_tx
            .expect_send_reset()
            .returning(|_| oneshot::channel().1);
        RawCurp::new_test(3, exe_tx, mock_role_change())
    };

    let s1_id = curp.cluster().get_id_by_name("S1").unwrap();
    let result = curp.handle_append_entries_resp(s1_id, None, 1, false, 1);
    assert!(result.is_err());

    let st_r = curp.st.read();
    assert_eq!(st_r.term, 1);
    assert_eq!(st_r.role, Role::Follower);
}

#[traced_test]
#[test]
fn heartbeat_will_calibrate_next_index() {
    let curp = RawCurp::new_test(
        3,
        MockCEEventTxApi::<TestCommand>::default(),
        mock_role_change(),
    );

    let s1_id = curp.cluster().get_id_by_name("S1").unwrap();
    let result = curp.handle_append_entries_resp(s1_id, None, 0, false, 1);
    assert_eq!(result, Ok(false));

    let st_r = curp.st.read();
    assert_eq!(st_r.term, 0);
    assert!(curp.lst.get_next_index(s1_id).is_some_and(|n| n == 1));
}

#[traced_test]
#[test]
fn handle_ae_will_calibrate_term() {
    let curp = {
        let mut exe_tx = MockCEEventTxApi::<TestCommand>::default();
        exe_tx
            .expect_send_reset()
            .returning(|_| oneshot::channel().1);
        Arc::new(RawCurp::new_test(3, exe_tx, mock_role_change()))
    };
    curp.update_to_term_and_become_follower(&mut *curp.st.write(), 1);
    let s2_id = curp.cluster().get_id_by_name("S2").unwrap();

    let result = curp.handle_append_entries(2, s2_id, 0, 0, vec![], 0);
    assert!(result.is_ok());

    let st_r = curp.st.read();
    assert_eq!(st_r.term, 2);
    assert_eq!(st_r.role, Role::Follower);
    assert_eq!(st_r.leader_id, Some(s2_id));
}

#[traced_test]
#[test]
fn handle_ae_will_set_leader_id() {
    let curp = {
        let mut exe_tx = MockCEEventTxApi::<TestCommand>::default();
        exe_tx
            .expect_send_reset()
            .returning(|_| oneshot::channel().1);
        Arc::new(RawCurp::new_test(3, exe_tx, mock_role_change()))
    };
    curp.update_to_term_and_become_follower(&mut *curp.st.write(), 1);

    let s2_id = curp.cluster().get_id_by_name("S2").unwrap();
    let result = curp.handle_append_entries(1, s2_id, 0, 0, vec![], 0);
    assert!(result.is_ok());

    let st_r = curp.st.read();
    assert_eq!(st_r.term, 1);
    assert_eq!(st_r.role, Role::Follower);
    assert_eq!(st_r.leader_id, Some(s2_id));
}

#[traced_test]
#[test]
fn handle_ae_will_reject_wrong_term() {
    let curp = {
        let mut exe_tx = MockCEEventTxApi::<TestCommand>::default();
        exe_tx
            .expect_send_reset()
            .returning(|_| oneshot::channel().1);
        Arc::new(RawCurp::new_test(3, exe_tx, mock_role_change()))
    };
    curp.update_to_term_and_become_follower(&mut *curp.st.write(), 1);

    let s2_id = curp.cluster().get_id_by_name("S2").unwrap();
    let result = curp.handle_append_entries(0, s2_id, 0, 0, vec![], 0);
    assert!(result.is_err());
    assert_eq!(result.unwrap_err().0, 1);
}

#[traced_test]
#[test]
fn handle_ae_will_reject_wrong_log() {
    let curp = {
        let mut exe_tx = MockCEEventTxApi::<TestCommand>::default();
        exe_tx
            .expect_send_reset()
            .returning(|_| oneshot::channel().1);
        Arc::new(RawCurp::new_test(3, exe_tx, mock_role_change()))
    };
    curp.update_to_term_and_become_follower(&mut *curp.st.write(), 1);

    let s2_id = curp.cluster().get_id_by_name("S2").unwrap();
    let result = curp.handle_append_entries(
        1,
        s2_id,
        1,
        1,
        vec![LogEntry::new_cmd(2, 1, Arc::new(TestCommand::default()))],
        0,
    );
    assert_eq!(result, Err((1, 1)));
}

/*************** tests for election **************/

#[traced_test]
#[tokio::test]
#[abort_on_panic]
async fn follower_will_not_start_election_when_heartbeats_are_received() {
    let curp = {
        let mut exe_tx = MockCEEventTxApi::<TestCommand>::default();
        exe_tx
            .expect_send_reset()
            .returning(|_| oneshot::channel().1);
        Arc::new(RawCurp::new_test(3, exe_tx, mock_role_change()))
    };
    curp.update_to_term_and_become_follower(&mut *curp.st.write(), 1);

    let curp_c = Arc::clone(&curp);
    let handle = tokio::spawn(async move {
        loop {
            sleep(default_heartbeat_interval()).await;
            let action = curp_c.tick_election();
            assert!(matches!(action, None));
        }
    });

    for _ in 0..default_follower_timeout_ticks() * 5 {
        sleep(default_heartbeat_interval()).await;
        curp.reset_election_tick();
    }

    assert!(!handle.is_finished());
    handle.abort();
}

#[traced_test]
#[tokio::test]
#[abort_on_panic]
async fn follower_or_candidate_will_start_election_if_timeout() {
    let curp = {
        let mut exe_tx = MockCEEventTxApi::<TestCommand>::default();
        exe_tx
            .expect_send_reset()
            .returning(|_| oneshot::channel().1);
        Arc::new(RawCurp::new_test(3, exe_tx, mock_role_change()))
    };
    curp.update_to_term_and_become_follower(&mut *curp.st.write(), 1);

    let start = Instant::now();
    let mut follower_election = None;
    loop {
        sleep(default_heartbeat_interval()).await;
        let role = curp.role();
        let action = curp.tick_election();
        if matches!(action, Some(_)) && role == Role::Follower {
            let now = Instant::now();
            let dur = now - start;
            assert!(dur >= default_heartbeat_interval() * default_follower_timeout_ticks() as u32);
            assert!(
                dur <= default_heartbeat_interval() * default_follower_timeout_ticks() as u32 * 2
                    + default_heartbeat_interval() // plus another interval to tolerate deviation
            );
            follower_election = Some(now);
        }
        if matches!(action, Some(_)) && role == Role::Candidate {
            let prev = follower_election.unwrap();
            let now = Instant::now();

            let dur = now - prev;
            assert!(dur >= default_heartbeat_interval() * default_candidate_timeout_ticks() as u32);
            assert!(
                dur <= default_heartbeat_interval() * default_candidate_timeout_ticks() as u32 * 2
                    + default_heartbeat_interval() // plus another interval to tolerate deviation
            );
            return;
        }
    }
}

#[traced_test]
#[test]
fn handle_vote_will_calibrate_term() {
    let curp = {
        let mut exe_tx = MockCEEventTxApi::<TestCommand>::default();
        exe_tx
            .expect_send_reset()
            .returning(|_| oneshot::channel().1);
        Arc::new(RawCurp::new_test(3, exe_tx, mock_role_change()))
    };

    let s1_id = curp.cluster().get_id_by_name("S1").unwrap();
    let result = curp.handle_vote(1, s1_id, 0, 0).unwrap();
    assert_eq!(result.0, 1);

    assert_eq!(curp.term(), 1);
    assert_eq!(curp.role(), Role::Follower);
}

#[traced_test]
#[test]
fn handle_vote_will_reject_smaller_term() {
    let curp = {
        let mut exe_tx = MockCEEventTxApi::<TestCommand>::default();
        exe_tx
            .expect_send_reset()
            .returning(|_| oneshot::channel().1);
        Arc::new(RawCurp::new_test(3, exe_tx, mock_role_change()))
    };
    curp.update_to_term_and_become_follower(&mut *curp.st.write(), 2);

    let s1_id = curp.cluster().get_id_by_name("S1").unwrap();
    let result = curp.handle_vote(1, s1_id, 0, 0);
    assert_eq!(result, Err(2));
}

#[traced_test]
#[test]
fn handle_vote_will_reject_outdated_candidate() {
    let curp = {
        let mut exe_tx = MockCEEventTxApi::<TestCommand>::default();
        exe_tx
            .expect_send_reset()
            .returning(|_| oneshot::channel().1);
        Arc::new(RawCurp::new_test(3, exe_tx, mock_role_change()))
    };
    let s2_id = curp.cluster().get_id_by_name("S2").unwrap();
    let result = curp.handle_append_entries(
        1,
        s2_id,
        0,
        0,
        vec![LogEntry::new_cmd(1, 1, Arc::new(TestCommand::default()))],
        0,
    );
    assert!(result.is_ok());

    let s1_id = curp.cluster().get_id_by_name("S1").unwrap();
    let result = curp.handle_vote(3, s1_id, 0, 0);
    assert_eq!(result, Err(3));
}

#[traced_test]
#[test]
fn candidate_will_become_leader_after_election_succeeds() {
    let curp = {
        let mut exe_tx = MockCEEventTxApi::<TestCommand>::default();
        exe_tx
            .expect_send_reset()
            .returning(|_| oneshot::channel().1);
        Arc::new(RawCurp::new_test(3, exe_tx, mock_role_change()))
    };
    curp.update_to_term_and_become_follower(&mut *curp.st.write(), 1);

    // tick till election starts
    while curp.role() != Role::Candidate {
        let _ig = curp.tick_election();
    }

    let s1_id = curp.cluster().get_id_by_name("S1").unwrap();
    let result = curp.handle_vote_resp(s1_id, 2, true, vec![]).unwrap();
    assert!(result);
    assert_eq!(curp.role(), Role::Leader);

    let s2_id = curp.cluster().get_id_by_name("S2").unwrap();
    let result = curp.handle_vote_resp(s2_id, 2, true, vec![]);
    assert!(result.is_err());
    assert_eq!(curp.role(), Role::Leader);
}

#[traced_test]
#[test]
fn vote_will_calibrate_candidate_term() {
    let curp = {
        let mut exe_tx = MockCEEventTxApi::<TestCommand>::default();
        exe_tx
            .expect_send_reset()
            .returning(|_| oneshot::channel().1);
        Arc::new(RawCurp::new_test(3, exe_tx, mock_role_change()))
    };
    curp.update_to_term_and_become_follower(&mut *curp.st.write(), 1);

    // tick till election starts
    while curp.role() != Role::Candidate {
        let _ig = curp.tick_election();
    }

    let s1_id = curp.cluster().get_id_by_name("S1").unwrap();
    let result = curp.handle_vote_resp(s1_id, 3, false, vec![]);
    assert!(result.is_err());

    let st_r = curp.st.read();
    assert_eq!(st_r.term, 3);
    assert_eq!(st_r.role, Role::Follower);
}

/*************** tests for recovery **************/

#[traced_test]
#[test]
fn recover_from_spec_pools_will_pick_the_correct_cmds() {
    let curp = {
        let mut exe_tx = MockCEEventTxApi::<TestCommand>::default();
        exe_tx
            .expect_send_reset()
            .returning(|_| oneshot::channel().1);
        Arc::new(RawCurp::new_test(5, exe_tx, mock_role_change()))
    };
    curp.update_to_term_and_become_follower(&mut *curp.st.write(), 1);

    // cmd1 has already been committed
    let cmd0 = Arc::new(TestCommand::new_put(vec![1], 1));
    // cmd2 has been speculatively successfully but not committed yet
    let cmd1 = Arc::new(TestCommand::new_put(vec![2], 1));
    // cmd3 has been speculatively successfully by the leader but not stored by the superquorum of the followers
    let cmd2 = Arc::new(TestCommand::new_put(vec![3], 1));
    curp.push_cmd(Arc::clone(&cmd0));
    curp.log.map_write(|mut log_w| log_w.commit_index = 1);

    let s0_id = curp.cluster().get_id_by_name("S0").unwrap();
    let s1_id = curp.cluster().get_id_by_name("S1").unwrap();
    let s2_id = curp.cluster().get_id_by_name("S2").unwrap();
    let s3_id = curp.cluster().get_id_by_name("S3").unwrap();
    let s4_id = curp.cluster().get_id_by_name("S4").unwrap();

    let spec_pools = HashMap::from([
        (s0_id, vec![Arc::clone(&cmd1), Arc::clone(&cmd2)]),
        (s1_id, vec![Arc::clone(&cmd1)]),
        (s2_id, vec![Arc::clone(&cmd1)]),
        (s3_id, vec![Arc::clone(&cmd1)]),
        (s4_id, vec![]),
    ]);

    curp.recover_from_spec_pools(&mut *curp.st.write(), &mut *curp.log.write(), spec_pools);

    curp.log.map_read(|log_r| {
        assert_eq!(log_r[1].id(), cmd0.id());
        assert_eq!(log_r[2].id(), cmd1.id());
        assert_eq!(log_r.last_log_index(), 2);
    });
}

/*************** tests for leader retires **************/

/// To ensure #331 is fixed
#[traced_test]
#[test]
fn leader_retires_after_log_compact_will_succeed() {
    let curp = RawCurp::new_test(
        3,
        MockCEEventTxApi::<TestCommand>::default(),
        mock_role_change(),
    );
    let mut log_w = curp.log.write();
    for _ in 1..=20 {
        let cmd = Arc::new(TestCommand::default());
        log_w.push_cmd(0, cmd).unwrap();
    }
    log_w.last_as = 20;
    log_w.last_exe = 20;
    log_w.commit_index = 20;
    log_w.compact();
    drop(log_w);

    curp.leader_retires();
}

#[traced_test]
#[test]
fn leader_retires_should_cleanup() {
    let curp = {
        let mut exe_tx = MockCEEventTxApi::<TestCommand>::default();
        exe_tx.expect_send_sp_exe().returning(|_| {});
        RawCurp::new_test(3, exe_tx, mock_role_change())
    };

    let _ignore = curp.handle_propose(Arc::new(TestCommand::new_put(vec![1], 0)));
    let _ignore = curp.handle_propose(Arc::new(TestCommand::new_get(vec![1])));

    curp.leader_retires();

    let cb_r = curp.ctx.cb.read();
    assert!(cb_r.er_buffer.is_empty(), "er buffer should be empty");
    assert!(cb_r.asr_buffer.is_empty(), "asr buffer should be empty");
    let ucp_l = curp.ctx.ucp.lock();
    assert!(ucp_l.is_empty(), "ucp should be empty");
}

/*************** tests for other small functions **************/

#[traced_test]
#[test]
fn quorum() {
    let curp = {
        let mut exe_tx = MockCEEventTxApi::<TestCommand>::default();
        exe_tx
            .expect_send_reset()
            .returning(|_| oneshot::channel().1);
        Arc::new(RawCurp::new_test(5, exe_tx, mock_role_change()))
    };
    assert_eq!(curp.quorum(), 3);
    assert_eq!(curp.recover_quorum(), 2);
}

#[traced_test]
<<<<<<< HEAD
#[test]
fn leader_handle_shutdown_will_succeed() {
    let curp = {
        let exe_tx = MockCEEventTxApi::<TestCommand>::default();
        RawCurp::new_test(3, exe_tx, mock_role_change())
    };
    let id = ProposeId::new(next_id().to_string());
    let ((leader_id, term), result) = curp.handle_shutdown(id);
    assert_eq!(leader_id, Some(curp.id().clone()));
    assert_eq!(term, 0);
    assert!(matches!(result, Ok(())));
}

#[traced_test]
#[test]
fn follower_handle_shutdown_will_reject() {
    let curp = {
        let mut exe_tx = MockCEEventTxApi::<TestCommand>::default();
        exe_tx.expect_send_sp_exe().returning(|_| {});
        RawCurp::new_test(3, exe_tx, mock_role_change())
    };
    curp.update_to_term_and_become_follower(&mut *curp.st.write(), 1);
    let id = ProposeId::new(next_id().to_string());
    let ((leader_id, term), result) = curp.handle_shutdown(id);
    assert_eq!(leader_id, None);
    assert_eq!(term, 1);
    assert!(matches!(result, Err(ProposeError::NotLeader)));
}

#[traced_test]
#[test]
fn enter_shutdown_should_enter_the_shutdown_state() {
    let curp = {
        let exe_tx = MockCEEventTxApi::<TestCommand>::default();
        RawCurp::new_test(3, exe_tx, mock_role_change())
    };
    let _listener = curp.shutdown_listener();
    curp.enter_shutdown();
    assert!(curp.is_shutdown());
}

#[traced_test]
#[test]
fn is_synced_should_return_true_when_followers_caught_up_with_leader() {
    let curp = {
        let exe_tx = MockCEEventTxApi::<TestCommand>::default();
        RawCurp::new_test(3, exe_tx, mock_role_change())
    };
    curp.log.write().commit_index = 3;
    assert!(!curp.is_synced());

    let s1_id = curp.cluster().get_id_by_name("S1").unwrap();
    let s2_id = curp.cluster().get_id_by_name("S2").unwrap();
    curp.lst.update_match_index(s1_id, 3);
    curp.lst.update_match_index(s2_id, 3);
    assert!(curp.is_synced());
=======
#[tokio::test]
async fn add_node() {
    let curp = {
        let exe_tx = MockCEEventTxApi::<TestCommand>::default();
        Arc::new(RawCurp::new_test(3, exe_tx, mock_role_change()))
    };
    let changes = vec![ConfChange::add(1, "http://127.0.0.1:4567".to_owned())];
    assert!(curp.apply_conf_change(changes).await.is_ok());
    assert!(curp.contains(1));
}

#[traced_test]
#[tokio::test]
async fn add_exists_node() {
    let curp = {
        let exe_tx = MockCEEventTxApi::<TestCommand>::default();
        Arc::new(RawCurp::new_test(3, exe_tx, mock_role_change()))
    };
    let exists_node_id = curp.cluster().get_id_by_name("S1").unwrap();
    let changes = vec![ConfChange::add(
        exists_node_id,
        "http://127.0.0.1:4567".to_owned(),
    )];
    let resp = curp.apply_conf_change(changes).await;
    let error_match = matches!(resp, Err(ConfChangeError::NodeAlreadyExists));
    assert!(error_match);
}

#[traced_test]
#[tokio::test]
async fn remove_node() {
    let curp = {
        let exe_tx = MockCEEventTxApi::<TestCommand>::default();
        Arc::new(RawCurp::new_test(5, exe_tx, mock_role_change()))
    };
    let follower_id = curp.cluster().get_id_by_name("S1").unwrap();
    let changes = vec![ConfChange::remove(follower_id)];
    let resp = curp.apply_conf_change(changes).await;
    assert!(resp.is_ok());
    assert!(!curp.contains(follower_id));
}

#[traced_test]
#[tokio::test]
async fn remove_self_node() {
    let curp = {
        let exe_tx = MockCEEventTxApi::<TestCommand>::default();
        Arc::new(RawCurp::new_test(5, exe_tx, mock_role_change()))
    };
    let self_id = curp.id();
    let changes = vec![ConfChange::remove(self_id)];
    let resp = curp.apply_conf_change(changes).await;
    assert!(resp.is_ok_and(|b| b));
}

#[traced_test]
#[tokio::test]
async fn remove_non_exists_node() {
    let curp = {
        let exe_tx = MockCEEventTxApi::<TestCommand>::default();
        Arc::new(RawCurp::new_test(5, exe_tx, mock_role_change()))
    };
    let changes = vec![ConfChange::remove(1)];
    let resp = curp.apply_conf_change(changes).await;
    assert!(matches!(resp, Err(ConfChangeError::NodeNotExists)));
}

#[traced_test]
#[tokio::test]
async fn remove_node_less_than_3() {
    let curp = {
        let exe_tx = MockCEEventTxApi::<TestCommand>::default();
        Arc::new(RawCurp::new_test(3, exe_tx, mock_role_change()))
    };
    let follower_id = curp.cluster().get_id_by_name("S1").unwrap();
    let changes = vec![ConfChange::remove(follower_id)];
    let resp = curp.apply_conf_change(changes).await;
    assert!(matches!(resp, Err(ConfChangeError::InvalidConfig)));
}

#[traced_test]
#[tokio::test]
async fn update_node() {
    let curp = {
        let exe_tx = MockCEEventTxApi::<TestCommand>::default();
        Arc::new(RawCurp::new_test(3, exe_tx, mock_role_change()))
    };
    let follower_id = curp.cluster().get_id_by_name("S1").unwrap();
    assert_eq!(curp.cluster().address(follower_id), Some("S1".to_owned()));
    let changes = vec![ConfChange::update(
        follower_id,
        "http://127.0.0.1:4567".to_owned(),
    )];
    let resp = curp.apply_conf_change(changes).await;
    assert!(resp.is_ok());
    assert_eq!(
        curp.cluster().address(follower_id),
        Some("http://127.0.0.1:4567".to_owned())
    );
>>>>>>> b13c21cc
}<|MERGE_RESOLUTION|>--- conflicted
+++ resolved
@@ -83,12 +83,14 @@
             sync_events,
             log_tx,
             role_change,
-<<<<<<< HEAD
             shutdown_trigger,
-=======
             connects,
->>>>>>> b13c21cc
         )
+    }
+
+    /// Set connect for a server
+    pub(crate) fn set_connect(&self, id: ServerId, connect: ConnectApiWrapper) {
+        self.ctx.connects.entry(id).and_modify(|c| *c = connect);
     }
 
     /// Add a new cmd to the log, will return log entry index
@@ -244,7 +246,7 @@
 
     let st_r = curp.st.read();
     assert_eq!(st_r.term, 0);
-    assert!(curp.lst.get_next_index(s1_id).is_some_and(|n| n == 1));
+    assert_eq!(curp.lst.get_next_index(s1_id), 1);
 }
 
 #[traced_test]
@@ -635,7 +637,6 @@
 }
 
 #[traced_test]
-<<<<<<< HEAD
 #[test]
 fn leader_handle_shutdown_will_succeed() {
     let curp = {
@@ -692,7 +693,9 @@
     curp.lst.update_match_index(s1_id, 3);
     curp.lst.update_match_index(s2_id, 3);
     assert!(curp.is_synced());
-=======
+}
+
+#[traced_test]
 #[tokio::test]
 async fn add_node() {
     let curp = {
@@ -792,5 +795,4 @@
         curp.cluster().address(follower_id),
         Some("http://127.0.0.1:4567".to_owned())
     );
->>>>>>> b13c21cc
 }