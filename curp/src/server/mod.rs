--- conflicted
+++ resolved
@@ -21,15 +21,10 @@
     rpc::{
         AppendEntriesRequest, AppendEntriesResponse, FetchClusterRequest, FetchClusterResponse,
         FetchLeaderRequest, FetchLeaderResponse, FetchReadStateRequest, FetchReadStateResponse,
-<<<<<<< HEAD
-        InstallSnapshotRequest, InstallSnapshotResponse, ProposeRequest, ProposeResponse,
-        ProtocolServer, ShutdownRequest, ShutdownResponse, VoteRequest, VoteResponse,
-        WaitSyncedRequest, WaitSyncedResponse,
-=======
         InstallSnapshotRequest, InstallSnapshotResponse, ProposeConfChangeRequest,
-        ProposeConfChangeResponse, ProposeRequest, ProposeResponse, ProtocolServer, VoteRequest,
-        VoteResponse, WaitSyncedRequest, WaitSyncedResponse,
->>>>>>> b13c21cc
+        ProposeConfChangeResponse, ProposeRequest, ProposeResponse, ProtocolServer,
+        ShutdownRequest, ShutdownResponse, VoteRequest, VoteResponse, WaitSyncedRequest,
+        WaitSyncedResponse,
     },
 };
 
@@ -79,7 +74,6 @@
         ))
     }
 
-<<<<<<< HEAD
     #[instrument(skip_all, name = "curp_shutdown")]
     async fn shutdown(
         &self,
@@ -88,7 +82,9 @@
         request.metadata().extract_span();
         Ok(tonic::Response::new(
             self.inner.shutdown(request.into_inner()).await?,
-=======
+        ))
+    }
+
     #[instrument(skip_all, name = "curp_propose_conf_change")]
     async fn propose_conf_change(
         &self,
@@ -97,7 +93,6 @@
         request.metadata().extract_span();
         Ok(tonic::Response::new(
             self.inner.propose_conf_change(request.into_inner()).await?,
->>>>>>> b13c21cc
         ))
     }
 
