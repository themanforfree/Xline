--- conflicted
+++ resolved
@@ -20,15 +20,12 @@
     er_notifiers: HashMap<ProposeId, Event>,
     /// Store all notifiers for after sync results
     asr_notifiers: HashMap<ProposeId, Event>,
-<<<<<<< HEAD
     /// Store the shutdown notifier
     shutdown_notifier: Event,
-=======
     /// Store all notifiers for conf change results
     conf_notifier: HashMap<ProposeId, Event>,
     /// Store all conf change results
     pub(super) conf_buffer: IndexMap<ProposeId, Result<bool, ConfChangeError>>,
->>>>>>> b13c21cc
     /// The cmd has been received before, this is used for dedup
     pub(super) sync: IndexSet<ProposeId>,
     /// Store all execution results
@@ -163,17 +160,16 @@
         }
     }
 
-<<<<<<< HEAD
     /// Notify `shutdown` requests
     pub(super) fn notify_shutdown(&mut self) {
         self.shutdown_notifier.notify(usize::MAX);
-=======
-    /// Notify `wait_synced` requests
+    }
+
+    /// Notify `conf_change` requests
     fn notify_conf(&mut self, id: &ProposeId) {
         if let Some(notifier) = self.conf_notifier.remove(id) {
             notifier.notify(usize::MAX);
         }
->>>>>>> b13c21cc
     }
 
     /// Wait for an execution result
