--- conflicted
+++ resolved
@@ -69,56 +69,12 @@
 ) {
     while let Ok(mut task) = dispatch_rx.recv().await {
         let succeeded = match task.take() {
-<<<<<<< HEAD
             TaskType::SpecExe(entry, pre_err) => {
                 worker_exe(entry, pre_err, ce.as_ref(), curp.as_ref()).await
             }
             TaskType::AS(entry, prepare) => {
                 worker_as(entry, prepare, ce.as_ref(), curp.as_ref()).await
             }
-=======
-            TaskType::SpecExe(entry, pre_err) => match entry.entry_data {
-                EntryData::Command(ref cmd) => {
-                    let er = if let Some(err_msg) = pre_err {
-                        Err(err_msg)
-                    } else {
-                        ce.execute(cmd, entry.index).await
-                    };
-                    let er_ok = er.is_ok();
-                    cb.write().insert_er(entry.id(), er);
-                    if !er_ok {
-                        sp.lock().remove(entry.id());
-                        let _ig = ucp.lock().remove(entry.id());
-                    }
-                    debug!(
-                        "{id} cmd({}) is speculatively executed, exe status: {er_ok}",
-                        entry.id()
-                    );
-                    er_ok
-                }
-                EntryData::ConfChange(_) => true,
-            },
-            TaskType::AS(entry, prepare) => match entry.entry_data {
-                EntryData::Command(ref cmd) => {
-                    let Some(prepare) = prepare else {
-                        unreachable!("prepare should always be Some(_) when entry is a command");
-                    };
-                    let asr = ce.after_sync(cmd.as_ref(), entry.index, prepare).await;
-                    let asr_ok = asr.is_ok();
-                    cb.write().insert_asr(entry.id(), asr);
-                    sp.lock().remove(entry.id());
-                    let _ig = ucp.lock().remove(entry.id());
-                    debug!("{id} cmd({}) after sync is called", entry.id());
-                    asr_ok
-                }
-                EntryData::ConfChange(ref conf_change) => {
-                    let changes = conf_change.changes().to_owned();
-                    let res = curp.apply_conf_change(changes).await;
-                    cb.write().insert_conf(entry.id(), res);
-                    true
-                }
-            },
->>>>>>> b13c21cc
             TaskType::Reset(snapshot, finish_tx) => {
                 worker_reset(snapshot, finish_tx, ce.as_ref(), curp.as_ref()).await
             }
@@ -165,8 +121,7 @@
             );
             er_ok
         }
-        EntryData::ConfChange(_) => false, // TODO: implement conf change
-        EntryData::Shutdown(_) => true,
+        EntryData::ConfChange(_) | EntryData::Shutdown(_) => true,
     }
 }
 
@@ -204,7 +159,15 @@
             cb.write().notify_shutdown();
             true
         }
-        EntryData::ConfChange(_) => false, // TODO: implement conf change
+        EntryData::ConfChange(ref conf_change) => {
+            let changes = conf_change.changes().to_owned();
+            let res = curp.apply_conf_change(changes).await;
+            if let Err(e) = ce.set_last_applied(entry.index) {
+                error!("failed to set last_applied, {e}");
+            }
+            cb.write().insert_conf(entry.id(), res);
+            true
+        }
     }
 }
 
