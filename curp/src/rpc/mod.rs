--- conflicted
+++ resolved
@@ -13,14 +13,9 @@
     wait_synced_response::{Success, SyncResult as SyncResultRaw},
     AppendEntriesRequest, AppendEntriesResponse, Empty, FetchClusterRequest, FetchClusterResponse,
     FetchReadStateRequest, FetchReadStateResponse, IdSet, InstallSnapshotRequest,
-<<<<<<< HEAD
-    InstallSnapshotResponse, ProposeError as PbProposeErrorOuter, RedirectData, ShutdownRequest,
-    ShutdownResponse, SyncError as PbSyncErrorOuter, VoteRequest, VoteResponse, WaitSyncedRequest,
-=======
     InstallSnapshotResponse, Member, ProposeError as PbProposeErrorOuter, RedirectData,
-    SyncError as PbSyncErrorOuter, VoteRequest, VoteResponse, WaitSyncedRequest,
->>>>>>> b13c21cc
-    WaitSyncedResponse,
+    ShutdownRequest, ShutdownResponse, SyncError as PbSyncErrorOuter, VoteRequest, VoteResponse,
+    WaitSyncedRequest, WaitSyncedResponse,
 };
 pub use self::proto::{
     propose_conf_change_request::{ConfChange, ConfChangeType},
@@ -415,12 +410,13 @@
     }
 }
 
-<<<<<<< HEAD
 impl ShutdownRequest {
     /// Create a new shutdown request
     pub(crate) fn new(id: ProposeId) -> Self {
         Self { id: id.into() }
-=======
+    }
+}
+
 #[allow(clippy::as_conversions)] // those conversions are safe
 impl ConfChange {
     /// Create a new `ConfChange` to add a node
@@ -511,6 +507,5 @@
             id: ProposeId::new(req.id),
             changes: req.changes,
         }
->>>>>>> b13c21cc
     }
 }