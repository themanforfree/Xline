--- conflicted
+++ resolved
@@ -24,17 +24,13 @@
 };
 use futures::future::join_all;
 use itertools::Itertools;
-<<<<<<< HEAD
+use parking_lot::RwLock;
 use tokio::{
     net::TcpListener,
     runtime::Runtime,
     sync::{mpsc, watch},
     task::JoinHandle,
 };
-=======
-use parking_lot::RwLock;
-use tokio::{net::TcpListener, runtime::Runtime, sync::mpsc};
->>>>>>> b13c21cc
 use tracing::debug;
 use utils::{
     config::{ClientConfig, CurpConfigBuilder, StorageConfig},
