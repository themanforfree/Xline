--- conflicted
+++ resolved
@@ -332,13 +332,8 @@
         let client = Arc::new(
             CurpClient::builder()
                 .local_server_id(self.cluster_info.self_id())
-<<<<<<< HEAD
                 .config(self.client_config)
-                .build_from_all_members(self.cluster_info.all_members())
-=======
-                .timeout(self.client_timeout)
                 .build_from_all_members(self.cluster_info.all_members_addrs())
->>>>>>> b13c21cc
                 .await?,
         );
 
@@ -392,11 +387,8 @@
                 Arc::clone(&client),
                 id_gen,
                 Arc::clone(&self.cluster_info),
-<<<<<<< HEAD
                 self.shutdown_trigger.subscribe(),
-=======
                 self.cluster_info.self_name(),
->>>>>>> b13c21cc
             ),
             AuthServer::new(auth_storage, client, self.cluster_info.self_name()),
             WatchServer::new(
